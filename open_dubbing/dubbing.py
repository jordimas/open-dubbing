--- conflicted
+++ resolved
@@ -295,13 +295,9 @@
         logging.info("Completed converting text to speech.")
 
     def run_cleaning(self) -> None:
-<<<<<<< HEAD
-        return
-=======
         if self.debug:
             return
 
->>>>>>> 57b9fda5
         output_directory = None
         for chunk in self.utterance_metadata:
             for path in [chunk["path"], chunk["dubbed_path"]]:
