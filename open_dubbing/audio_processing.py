# Copyright 2024 Google LLC
#
# Licensed under the Apache License, Version 2.0 (the "License");
# you may not use this file except in compliance with the License.
# You may obtain a copy of the License at
#
#    https://www.apache.org/licenses/LICENSE-2.0
#
# Unless required by applicable law or agreed to in writing, software
# distributed under the License is distributed on an "AS IS" BASIS,
# WITHOUT WARRANTIES OR CONDITIONS OF ANY KIND, either express or implied.
# See the License for the specific language governing permissions and
# limitations under the License.

"""An audio processing module of Ariel package from the Google EMEA gTech Ads Data Science."""

import os

from typing import Final, Mapping, Sequence

import torch

from pyannote.audio import Pipeline
from pydub import AudioSegment
<<<<<<< HEAD
import torch
import logging
=======
>>>>>>> 7165df4f

_DEFAULT_DUBBED_VOCALS_AUDIO_FILE: Final[str] = "dubbed_vocals.mp3"
_DEFAULT_DUBBED_AUDIO_FILE: Final[str] = "dubbed_audio"
_DEFAULT_OUTPUT_FORMAT: Final[str] = ".mp3"
_SUPPORTED_DEVICES: Final[tuple[str, str]] = ("cpu", "cuda")
_TIMESTAMP_THRESHOLD: Final[float] = 0.001


def create_pyannote_timestamps(
    *,
    audio_file: str,
    pipeline: Pipeline,
    device: str = "cpu",
) -> Sequence[Mapping[str, float]]:
    """Creates timestamps from a vocals file using Pyannote speaker diarization.

    Returns:
        A list of dictionaries containing start and end timestamps for each
        speaker segment.
    """
    if device not in _SUPPORTED_DEVICES:
        raise ValueError(
            "The device must be either (' or ').join(_SUPPORTED_DEVICES). Got:"
            f" {device}"
        )
    if device == "cuda":
        pipeline.to(torch.device("cuda"))
    diarization = pipeline(audio_file)
    utterance_metadata = [
        {"start": segment.start, "end": segment.end, "speaker_id": speaker}
        for segment, _, speaker in diarization.itertracks(yield_label=True)
    ]
    return utterance_metadata


def _cut_and_save_audio(
    *,
    audio: AudioSegment,
    utterance: Mapping[str, str | float],
    prefix: str,
    output_directory: str,
) -> str:
    """Cuts a specified segment from an audio file, saves it as an MP3, and returns the path of the saved file.

    Args:
        audio: The audio file from which to extract the segment.
        utterance: A dictionary containing the start and end times of the segment
          to be cut. - 'start': The start time of the segment in seconds. - 'end':
          The end time of the segment in seconds.
        prefix: A string to be used as a prefix in the filename of the saved audio
          segment.
        output_directory: The directory path where the cut audio segment will be
          saved.

    Returns:
        The path of the saved MP3 file.
    """
    start_time_ms = int(utterance["start"] * 1000)
    end_time_ms = int(utterance["end"] * 1000)
    chunk = audio[start_time_ms:end_time_ms]
    chunk_filename = f"{prefix}_{utterance['start']}_{utterance['end']}.mp3"
    chunk_path = f"{output_directory}/{chunk_filename}"
    chunk.export(chunk_path, format="mp3")
    return chunk_path


def run_cut_and_save_audio(
    *,
    utterance_metadata: Sequence[Mapping[str, float]],
    audio_file: str,
    output_directory: str,
    elevenlabs_clone_voices: bool = False,
) -> Sequence[Mapping[str, float]]:
    """Cuts an audio file into chunks based on provided time ranges and saves each chunk to a file.

    Returns:
        A list of dictionaries, each containing the path to the saved chunk, and
        the original start and end times.
    """

    audio = AudioSegment.from_file(audio_file)
    key = "vocals_path" if elevenlabs_clone_voices else "path"
    prefix = "vocals_chunk" if elevenlabs_clone_voices else "chunk"
    updated_utterance_metadata = []
    for utterance in utterance_metadata:
        chunk_path = _cut_and_save_audio(
            audio=audio,
            utterance=utterance,
            prefix=prefix,
            output_directory=output_directory,
        )
        utterance_copy = utterance.copy()
        utterance_copy[key] = chunk_path
        updated_utterance_metadata.append(utterance_copy)
    return updated_utterance_metadata


def insert_audio_at_timestamps(
    *,
    utterance_metadata: Sequence[Mapping[str, str | float]],
    background_audio_file: str,
    output_directory: str,
) -> str:
    """Inserts audio chunks into a background audio track at specified timestamps."""
    try:
        background_audio = AudioSegment.from_mp3(background_audio_file)
        total_duration = background_audio.duration_seconds
        output_audio = AudioSegment.silent(duration=total_duration * 1000)
        for item in utterance_metadata:
            logging.debug(f'insert_audio_at_timestamps. Open: {item["dubbed_path"]}')
            audio_chunk = AudioSegment.from_mp3(item["dubbed_path"])
            start_time = int(item["start"] * 1000)
            output_audio = output_audio.overlay(
                audio_chunk, position=start_time, loop=False
            )
        dubbed_vocals_audio_file = os.path.join(
            output_directory, _DEFAULT_DUBBED_VOCALS_AUDIO_FILE
        )
        output_audio.export(dubbed_vocals_audio_file, format="mp3")
    except Exception as e:
        logging.error(
            f"insert_audio_at_timestamps. background_audio_file: {background_audio_file}, error: {e}"
        )
        return background_audio

    return dubbed_vocals_audio_file


def merge_background_and_vocals(
    *,
    background_audio_file: str,
    dubbed_vocals_audio_file: str,
    output_directory: str,
    target_language: str,
    vocals_volume_adjustment: float = 5.0,
    background_volume_adjustment: float = 0.0,
) -> str:
    """Mixes background music and vocals tracks, normalizes the volume, and exports the result.

    Returns:
      The path to the output audio file with merged dubbed vocals and original
      background audio.
    """

    background = AudioSegment.from_mp3(background_audio_file)
    vocals = AudioSegment.from_mp3(dubbed_vocals_audio_file)
    background = background.normalize()
    vocals = vocals.normalize()
    background = background + background_volume_adjustment
    vocals = vocals + vocals_volume_adjustment
    shortest_length = min(len(background), len(vocals))
    background = background[:shortest_length]
    vocals = vocals[:shortest_length]
    mixed_audio = background.overlay(vocals)
    target_language_suffix = "_" + target_language.replace("-", "_").lower()
    dubbed_audio_file = os.path.join(
        output_directory,
        _DEFAULT_DUBBED_AUDIO_FILE + target_language_suffix + _DEFAULT_OUTPUT_FORMAT,
    )
    mixed_audio.export(dubbed_audio_file, format="mp3")
    return dubbed_audio_file<|MERGE_RESOLUTION|>--- conflicted
+++ resolved
@@ -22,11 +22,6 @@
 
 from pyannote.audio import Pipeline
 from pydub import AudioSegment
-<<<<<<< HEAD
-import torch
-import logging
-=======
->>>>>>> 7165df4f
 
 _DEFAULT_DUBBED_VOCALS_AUDIO_FILE: Final[str] = "dubbed_vocals.mp3"
 _DEFAULT_DUBBED_AUDIO_FILE: Final[str] = "dubbed_audio"
