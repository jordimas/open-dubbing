--- conflicted
+++ resolved
@@ -6,11 +6,7 @@
 pyannote.audio == 3.3.2
 pydub == 0.25.1
 faster-whisper == 1.0.3
-<<<<<<< HEAD
-transformers >= 4.40
-=======
 transformers == 4.40
->>>>>>> e8f950bd
 
 spacy[ja] == 3.7.6
 
